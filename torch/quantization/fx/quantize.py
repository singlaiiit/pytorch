--- conflicted
+++ resolved
@@ -34,7 +34,11 @@
     get_dynamic_quant_patterns,
 )
 
-from .custom_module import is_custom_module
+from .traceable_custom_module import (
+    is_traceable_custom_module,
+    mark_observed_traceable_custom_module,
+    is_observed_traceable_custom_module
+)
 
 from .quantization_patterns import *
 
@@ -236,17 +240,13 @@
         def load_arg(a):
             return map_arg(a, lambda node: env[node.name])
 
-        custom_module_nodes = []
         # swap custom modules to observed custom modules
         for node in model.graph.nodes:
             if node.op == 'call_module' and \
-               is_custom_module(self.modules[node.target]):
+               is_traceable_custom_module(self.modules[node.target]):
                 # add node to matched nodes
                 custom_module_qconfig = self.qconfig_map[node.name]
-                custom_module_nodes.append(node.name)
                 matches[node.name] = (node, [node], TraceableCustomModuleHandler(self, node), custom_module_qconfig)
-
-        print('custom module nodes:', custom_module_nodes)
 
         # indexes for the inputs that needs to be observed
         observed_input_idxs = []
@@ -266,13 +266,10 @@
             if root_node is None:
                 env[node.name] = observed_graph.node_copy(node, load_arg)
             elif root_node is node:
-<<<<<<< HEAD
-=======
                 env[node.name] = observed_graph.node_copy(node, load_arg)
                 if qconfig is None:
                     continue
 
->>>>>>> dec11353
                 def insert_observer(node, observer, device):
                     get_new_observer_name = get_new_attr_name_with_prefix(prefix)
                     observer_name = get_new_observer_name(model)
@@ -283,10 +280,20 @@
                     if device:
                         getattr(model, observer_name).to(device)
 
-<<<<<<< HEAD
+                if isinstance(obj, CustomModuleQuantizeHandler):
+                    custom_module = self.modules[node.target]
+                    observed_custom_module_class = \
+                        get_observed_custom_module_class(type(custom_module))
+                    observed_custom_module = \
+                        observed_custom_module_class.from_float(custom_module)
+                    mark_observed_custom_module(observed_custom_module, type(custom_module))
+                    parent_name, name = _parent_name(node.target)
+                    setattr(self.modules[parent_name], name, observed_custom_module)
+
                 # index for input of custom module that needs to be observed in parent
                 child_module_input_idxs = None
-                if node.name in custom_module_nodes:
+                if node.op == 'call_module' and \
+                   is_traceable_custom_module(self.modules[node.target]):
                     # observe custom module
                     custom_module = self.modules[node.target]
                     traced_custom_module = symbolic_trace(custom_module)
@@ -296,27 +303,11 @@
                         prepare = torch.quantization.prepare_child_module_fx
                     observed_custom_module = prepare(traced_custom_module, {'': qconfig})
                     observed_custom_module.qconfig = qconfig
-                    observed_custom_module._is_custom_module = True
-                    print('observed custom module:', observed_custom_module)
-                    print('hasattr:', hasattr(observed_custom_module, '_is_custom_module'))
-                    print('id:', id(observed_custom_module))
+                    mark_observed_traceable_custom_module(observed_custom_module)
                     child_module_input_idxs = observed_custom_module._observed_input_idxs
                     parent_name, name = _parent_name(node.target)
                     setattr(self.modules[parent_name], name, observed_custom_module)
 
-                env[node.name] = observed_graph.node_copy(node, load_arg)
-=======
-                if isinstance(obj, CustomModuleQuantizeHandler):
-                    custom_module = self.modules[node.target]
-                    observed_custom_module_class = \
-                        get_observed_custom_module_class(type(custom_module))
-                    observed_custom_module = \
-                        observed_custom_module_class.from_float(custom_module)
-                    mark_observed_custom_module(observed_custom_module, type(custom_module))
-                    parent_name, name = _parent_name(node.target)
-                    setattr(self.modules[parent_name], name, observed_custom_module)
-
->>>>>>> dec11353
                 # don't need to insert observer for output in dynamic quantization
                 if self.is_dynamic_quant:
                     continue
@@ -460,15 +451,9 @@
 
         # add custom modules to the match
         for node in model.graph.nodes:
-            if node.op == 'call_module':
-                print('modules:', self.modules[node.target])
-                print('id:', id(self.modules[node.target]))
-                print(hasattr(self.modules[node.target], '_is_custom_module'))
             if node.op == 'call_module' and \
-               hasattr(self.modules[node.target], '_is_custom_module') and \
-               self.modules[node.target]._is_custom_module:
+               is_observed_traceable_custom_module(self.modules[node.target]):
                 custom_module_qconfig = self.qconfig_map[node.name]
-                print('matched custom module:', node.name)
                 matches[node.name] = (node, [node], TraceableCustomModuleHandler(self, node), custom_module_qconfig)
 
         self.quantized_graph = Graph()
@@ -563,7 +548,7 @@
                     quantized = False
                 else:
                     result = obj.convert(self, node, load_arg)
-                    if node.op == 'call_module' and is_custom_module(self.modules[node.target]):
+                    if node.op == 'call_module' and is_observed_traceable_custom_module(self.modules[node.target]):
                         quantized = self.modules[node.target]._output_is_observed
                     else:
                         quantized = True
@@ -649,7 +634,6 @@
         for name, module in model.named_modules():
             if is_activation_post_process(module) and not is_submodule_of_fake_quant(name, module, module_dict):
                 to_be_removed.append(name)
-        print('model:', model)
         for n in to_be_removed:
             delattr(model, n)
         _remove_qconfig(model)
@@ -812,7 +796,7 @@
                     map_arg(matched[-1].kwargs, visit(matched[-1], qconfig))
                     # output
                     if node.op == 'call_module' and \
-                       is_custom_module(self.modules[node.target]):
+                       is_traceable_custom_module(self.modules[node.target]):
                         # we don't insert observer for output of custom
                         # module
                         continue
