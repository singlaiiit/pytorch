--- conflicted
+++ resolved
@@ -330,80 +330,6 @@
         raise ValueError("Cannot get WorkerInfo from name {}".format(name_or_info))
 
 
-<<<<<<< HEAD
-=======
-def _rref_typeof_on_owner(rref):
-    return type(rref.local_value())
-
-
-def _rref_typeof_on_user(rref):
-    return rpc_sync(
-        rref.owner(),
-        _rref_typeof_on_owner,
-        args=(rref,)
-    )
-
-
-T = TypeVar("T")
-GenericWithOneTypeVar = Generic[T]
-
-
-try:
-    # Combine the implementation class and the type class.
-    class RRef(PyRRef, GenericWithOneTypeVar):
-        pass
-except TypeError as exc:
-    # TypeError: metaclass conflict: the metaclass of a derived class
-    # must be a (non-strict) subclass of the metaclasses of all its bases
-    class RRefMeta(PyRRef.__class__, GenericWithOneTypeVar.__class__):
-        pass
-
-    # Combine the implementation class and the type class.
-    class RRef(PyRRef, GenericWithOneTypeVar, metaclass=RRefMeta):
-        pass
-
-
-# Install docstrings from `PyRRef` to `RRef`.
-#
-# This is for the fact that pybind11 generates the parameter
-# `self` as type `rpc.PyRRef`, so a `:inherited-members:`
-# under `.. autoclass:: RRef` does not work.
-# we have to do the following process to replacee `rpc.PyRRef` with `rpc.RRef`.
-#
-def method_factory(method_name, docstring):
-    def method(self, *args, **kwargs):
-        return getattr(super(RRef, self), method_name)(*args, **kwargs)
-
-    method.__doc__ = docstring
-    return method
-
-
-for method_name, method in inspect.getmembers(PyRRef):
-    # Ignore magic methods, except "__str__".
-    if method_name.startswith("_") and method_name != "__str__":
-        continue
-
-    # Get pybind11 generated docstring.
-    # It's like,
-    """
-    to_here(self: torch.distributed.rpc.PyRRef, timeout: float=-1.0) -> object
-
-        Blocking call that copies the value of the RRef from the owner
-        to the local node and returns it. If the current node is the
-        owner, returns a reference to the local value.
-    """
-    docstring = getattr(method, "__doc__", None)
-    assert docstring is not None, "RRef user-facing methods should all have docstrings."
-
-    # Do surgery on pybind11 generated docstrings.
-    docstring = docstring.replace("torch.distributed.rpc.PyRRef", "torch.distributed.rpc.RRef")
-
-    # Attach user-facing RRef method with modified docstring.
-    new_method = method_factory(method_name, docstring)
-    setattr(RRef, method_name, new_method)
-
-
->>>>>>> 022ba5a7
 @_require_initialized
 def remote(to, func, args=None, kwargs=None, timeout=UNSET_RPC_TIMEOUT):
     r"""
