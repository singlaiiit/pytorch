--- conflicted
+++ resolved
@@ -87,7 +87,8 @@
   }
 
   Scalar operator-() const;
-<<<<<<< HEAD
+  Scalar conj() const;
+  Scalar log() const;
 
   template<typename T>
   bool equal(T num) const {
@@ -100,9 +101,6 @@
     }
   }
 
-=======
-  Scalar conj() const;
->>>>>>> 82b74bd9
   ScalarType type() const {
     if (isComplex()) {
       return ScalarType::ComplexDouble;
