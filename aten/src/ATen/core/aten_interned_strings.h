--- conflicted
+++ resolved
@@ -663,11 +663,7 @@
 _(aten, tanh) \
 _(aten, tensor) \
 _(aten, tensordot) \
-<<<<<<< HEAD
-=======
 _(aten, tensor_split) \
-_(aten, th_addmm) \
->>>>>>> adafd3d4
 _(aten, th_clone) \
 _(aten, th_norm) \
 _(aten, th_pow) \
